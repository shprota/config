export * from './config.type';
<<<<<<< HEAD
export * from './config-object.type';
=======
export * from './no-infer.type';
>>>>>>> 8d372f75
<|MERGE_RESOLUTION|>--- conflicted
+++ resolved
@@ -1,6 +1,3 @@
 export * from './config.type';
-<<<<<<< HEAD
 export * from './config-object.type';
-=======
-export * from './no-infer.type';
->>>>>>> 8d372f75
+export * from './no-infer.type';